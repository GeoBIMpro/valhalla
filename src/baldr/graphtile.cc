--- conflicted
+++ resolved
@@ -96,7 +96,6 @@
     }
 
     // Set a pointer to the node list
-<<<<<<< HEAD
     nodes_ = reinterpret_cast<NodeInfo*>(ptr);
     ptr += header_->nodecount() * sizeof(NodeInfo);
 
@@ -108,10 +107,6 @@
     departures_ = reinterpret_cast<TransitDeparture*>(ptr);
     ptr += header_->departurecount() * sizeof(TransitDeparture);
 
-    // Set a pointer to the transit trip list
-    transit_trips_ = reinterpret_cast<TransitTrip*>(ptr);
-    ptr += header_->tripcount() * sizeof(TransitTrip);
-
     // Set a pointer to the transit stop list
     transit_stops_ = reinterpret_cast<TransitStop*>(ptr);
     ptr += header_->stopcount() * sizeof(TransitStop);
@@ -124,46 +119,13 @@
     transit_transfers_ = reinterpret_cast<TransitTransfer*>(ptr);
     ptr += header_->transfercount() * sizeof(TransitTransfer);
 
-    // Set a pointer to the transit calendar exception list
-    transit_exceptions_ = reinterpret_cast<TransitCalendar*>(ptr);
-    ptr += header_->calendarcount() * sizeof(TransitCalendar);
-
-    /*
-    LOG_INFO("Tile: " + std::to_string(graphid.tileid()) + "," + std::to_string(graphid.level()));
-    LOG_INFO("Departures: " + std::to_string(header_->departurecount()) +
-         " Trips: " + std::to_string(header_->tripcount()) +
-=======
-   nodes_ = reinterpret_cast<NodeInfo*>(ptr);
-   ptr += header_->nodecount() * sizeof(NodeInfo);
-
-   // Set a pointer to the directed edge list
-   directededges_ = reinterpret_cast<DirectedEdge*>(ptr);
-   ptr += header_->directededgecount() * sizeof(DirectedEdge);
-
-   // Set a pointer to the transit departure list
-   departures_ = reinterpret_cast<TransitDeparture*>(ptr);
-   ptr += header_->departurecount() * sizeof(TransitDeparture);
-
-   // Set a pointer to the transit stop list
-   transit_stops_ = reinterpret_cast<TransitStop*>(ptr);
-   ptr += header_->stopcount() * sizeof(TransitStop);
-
-   // Set a pointer to the transit route list
-   transit_routes_ = reinterpret_cast<TransitRoute*>(ptr);
-   ptr += header_->routecount() * sizeof(TransitRoute);
-
-   // Set a pointer to the transit transfer list
-   transit_transfers_ = reinterpret_cast<TransitTransfer*>(ptr);
-   ptr += header_->transfercount() * sizeof(TransitTransfer);
-
-   // Set a pointer access restriction list
-   access_restrictions_ = reinterpret_cast<AccessRestriction*>(ptr);
-   ptr += header_->restrictioncount() * sizeof(AccessRestriction);
+    // Set a pointer access restriction list
+    access_restrictions_ = reinterpret_cast<AccessRestriction*>(ptr);
+    ptr += header_->restrictioncount() * sizeof(AccessRestriction);
 
 /*
 LOG_INFO("Tile: " + std::to_string(graphid.tileid()) + "," + std::to_string(graphid.level()));
 LOG_INFO("Departures: " + std::to_string(header_->departurecount()) +
->>>>>>> 4457ce9f
          " Stops: " + std::to_string(header_->stopcount()) +
          " Routes: " + std::to_string(header_->routecount()) +
          " Transfers: " + std::to_string(header_->transfercount()) +
