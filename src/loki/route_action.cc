--- conflicted
+++ resolved
@@ -38,13 +38,9 @@
 namespace valhalla {
   namespace loki {
 
-<<<<<<< HEAD
-    void loki_worker_t::init_route(const rapidjson::Document& request) {
-      parse_locations(request);
-=======
-    void loki_worker_t::init_route(boost::property_tree::ptree& request) {
+
+    void loki_worker_t::init_route(rapidjson::Document& request) {
       locations = parse_locations(request, "locations");
->>>>>>> 33b8e1f2
       //need to check location size here instead of in parse_locations because of locate action needing a different size
       if(locations.size() < 2)
         throw valhalla_exception_t{400, 120};
