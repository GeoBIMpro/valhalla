#include "loki/service.h"
#include "loki/search.h"

#include "midgard/pointll.h"
#include "midgard/logging.h"
#include "midgard/encoded.h"
#include "baldr/rapidjson_utils.h"

#include <boost/property_tree/json_parser.hpp>
#include <math.h>

using namespace prime_server;
using namespace valhalla;
using namespace valhalla::baldr;
using namespace valhalla::midgard;

namespace {

void check_shape(const std::vector<PointLL>& shape, unsigned int max_shape,
                 float max_factor = 1.0f) {
  // Adjust max - this enables max edge_walk shape count to be larger
  max_shape *= max_factor;

  // Must have at least two points
  if (shape.size() < 2)
    throw valhalla_exception_t{400, 123};
  // Validate shape is not larger than the configured max
  else if (shape.size() > max_shape)
    throw valhalla_exception_t{400, 153, "(" + std::to_string(shape.size()) +"). The limit is " + std::to_string(max_shape)};

  valhalla::midgard::logging::Log(
      "trace_size::" + std::to_string(shape.size()), " [ANALYTICS] ");

}

void check_distance(const std::vector<PointLL>& shape, float max_distance,
                    float max_factor = 1.0f) {
  // Adjust max - this enables max edge_walk distance to be larger
  max_distance *= max_factor;

  // Calculate "crow distance" of shape
  auto crow_distance = shape.front().Distance(shape.back());

  if (crow_distance > max_distance)
    throw valhalla_exception_t { 400, 154 };

  valhalla::midgard::logging::Log(
      "location_distance::" + std::to_string(crow_distance * kKmPerMeter) + "km", " [ANALYTICS] ");
}

}

namespace valhalla {
  namespace loki {

    void loki_worker_t::init_trace(rapidjson::Document& request) {
      parse_costing(request);
      parse_trace(request);

      // Determine max factor, defaults to 1. This factor is used to increase
      // the max value when an edge_walk shape match is requested
      float max_factor = 1.0f;
      std::string shape_match = rapidjson::GetValueByPointerWithDefault(request, "/shape_match", "walk_or_snap").GetString();
      if (shape_match == "edge_walk")
        max_factor = 5.0f;

      // Validate shape count and distance (for now, just send max_factor for distance)
      check_shape(shape, max_shape);
      check_distance(shape, max_distance.find("trace")->second, max_factor);

      // Set locations after parsing the shape
      locations_from_shape(request);
    }

    worker_t::result_t loki_worker_t::trace_route(rapidjson::Document& request, http_request_info_t& request_info) {
      init_trace(request);

      //pass it on to thor
      worker_t::result_t result{true};
      result.messages.emplace_back(rapidjson::to_string(request));
      return result;
    }

    void loki_worker_t::parse_trace(rapidjson::Document& request) {
      auto& allocator = request.GetAllocator();
      //we require uncompressed shape or encoded polyline
      auto input_shape = GetOptionalFromRapidJson<rapidjson::Value::Array>(request, "/shape");
      auto encoded_polyline = GetOptionalFromRapidJson<std::string>(request, "/encoded_polyline");
      //we require shape or encoded polyline but we dont know which at first
      try {
        //uncompressed shape
        if (input_shape) {
          for (const auto& latlng : *input_shape) {
            shape.push_back(Location::FromRapidJson(latlng).latlng_);
          }
        }//compressed shape
        //if we receive as encoded then we need to add as shape to request
        else if (encoded_polyline) {
          shape = midgard::decode<std::vector<midgard::PointLL> >(*encoded_polyline);
          rapidjson::Value shape_array{rapidjson::kArrayType};
          for(const auto& pt : shape) {
            rapidjson::Value point_child{rapidjson::kObjectType};
            point_child.AddMember("lon", static_cast<double>(pt.first), allocator).
                AddMember("lat", static_cast<double>(pt.second), allocator);
            shape_array.PushBack(point_child, allocator);
          }
          request.AddMember("shape", shape_array, allocator);
        }/* else if (gpx) {
          //TODO:Add support
        } else if (geojson){
          //TODO:Add support
        }*/
        else
          throw valhalla_exception_t{400, 126};
      }
      catch (const std::exception& e) {
        //TODO: pass on e.what() to generic exception
        throw valhalla_exception_t{400, 114};
      }

    }

    void loki_worker_t::locations_from_shape(rapidjson::Document& request) {
      std::vector<Location> locations{shape.front(), shape.back()};
      locations.front().heading_ = std::round(PointLL::HeadingAlongPolyline(shape, 30.f));
      locations.back().heading_ = std::round(PointLL::HeadingAtEndOfPolyline(shape, 30.f));

      // Add first and last locations to request
      auto& allocator = request.GetAllocator();
      rapidjson::Value locations_child{rapidjson::kArrayType};
      locations_child.PushBack(locations.front().ToRapidJson(allocator), allocator);
      locations_child.PushBack(locations.back().ToRapidJson(allocator), allocator);
      rapidjson::Pointer("/locations").Set(request, locations_child);

      // Add first and last correlated locations to request
      try{
        auto projections = loki::Search(locations, reader, edge_filter, node_filter);
        rapidjson::Pointer("/correlated_0").Set(request, projections.at(locations.front()).ToRapidJson(0, allocator));
<<<<<<< HEAD
        rapidjson::Pointer("/correlated_1").Set(request, projections.at(locations.back()).ToRapidJson(0, allocator));
=======
        rapidjson::Pointer("/correlated_1").Set(request, projections.at(locations.back()).ToRapidJson(1, allocator));
>>>>>>> d1b40801
      }
      catch(const std::exception&) {
        throw valhalla_exception_t{400, 171};
      }
    }

  }
}<|MERGE_RESOLUTION|>--- conflicted
+++ resolved
@@ -136,11 +136,7 @@
       try{
         auto projections = loki::Search(locations, reader, edge_filter, node_filter);
         rapidjson::Pointer("/correlated_0").Set(request, projections.at(locations.front()).ToRapidJson(0, allocator));
-<<<<<<< HEAD
-        rapidjson::Pointer("/correlated_1").Set(request, projections.at(locations.back()).ToRapidJson(0, allocator));
-=======
         rapidjson::Pointer("/correlated_1").Set(request, projections.at(locations.back()).ToRapidJson(1, allocator));
->>>>>>> d1b40801
       }
       catch(const std::exception&) {
         throw valhalla_exception_t{400, 171};
